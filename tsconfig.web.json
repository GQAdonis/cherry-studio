--- conflicted
+++ resolved
@@ -11,11 +11,8 @@
     "composite": true,
     "jsx": "react-jsx",
     "baseUrl": ".",
-<<<<<<< HEAD
     "module": "es2022",
-=======
     "moduleResolution": "bundler",
->>>>>>> 0436ea67
     "paths": {
       "@renderer/*": ["src/renderer/src/*"],
       "@shared/*": ["packages/shared/*"],
