/**
 * 从模型 ID 中提取默认组名。
 * 规则如下：
 * 1. 第一类分隔规则：以第一个出现的分隔符分割，取第 0 个部分作为组名。
 * 2. 第二类分隔规则：取前两个部分拼接（如 'a-b-c' 得到 'a-b'）。
 * 3. 其他情况返回 id。
 *
 * 例如：
 * - 'gpt-3.5-turbo-16k-0613' => 'gpt-3.5'
 * - 'qwen3:32b' => 'qwen3'
 * - 'Qwen/Qwen3-32b' => 'qwen'
 * - 'deepseek-r1' => 'deepseek-r1'
 * - 'o3' => 'o3'
 *
 * @param {string} id 模型 ID 字符串
 * @param {string} [provider] 提供商 ID 字符串
 * @returns {string} 提取的组名
 */
export const getDefaultGroupName = (id: string, provider?: string): string => {
  const str = id.toLowerCase()

  // 定义分隔符
  let firstDelimiters = ['/', ' ', ':']
  let secondDelimiters = ['-', '_']

  if (provider && ['aihubmix', 'silicon', 'ocoolai', 'o3', 'dmxapi'].includes(provider.toLowerCase())) {
    firstDelimiters = ['/', ' ', '-', '_', ':']
    secondDelimiters = []
  }

  // 第一类分隔规则
  for (const delimiter of firstDelimiters) {
    if (str.includes(delimiter)) {
      return str.split(delimiter)[0]
    }
  }

  // 第二类分隔规则
  for (const delimiter of secondDelimiters) {
    if (str.includes(delimiter)) {
      const parts = str.split(delimiter)
      return parts.length > 1 ? parts[0] + '-' + parts[1] : parts[0]
    }
  }

  return str
}

/**
 * 用于获取 avatar 名字的辅助函数，会取出字符串的第一个字符，支持表情符号。
 * @param {string} str 输入字符串
 * @returns {string} 第一个字符，或者返回空字符串
 */
export function firstLetter(str: string): string {
  const match = str?.match(/\p{L}\p{M}*|\p{Emoji_Presentation}|\p{Emoji}\uFE0F/u)
  return match ? match[0] : ''
}

/**
 * 移除字符串开头的表情符号。
 * @param {string} str 输入字符串
 * @returns {string} 移除开头表情符号后的字符串
 */
export function removeLeadingEmoji(str: string): string {
  const emojiRegex = /^(\p{Emoji_Presentation}|\p{Emoji}\uFE0F)+/u
  return str.replace(emojiRegex, '').trim()
}

/**
 * 提取字符串开头的表情符号。
 * @param {string} str 输入字符串
 * @returns {string} 开头的表情符号，如果没有则返回空字符串
 */
export function getLeadingEmoji(str: string): string {
  const emojiRegex = /^(\p{Emoji_Presentation}|\p{Emoji}\uFE0F)+/u
  const match = str.match(emojiRegex)
  return match ? match[0] : ''
}

/**
 * 检查字符串是否为纯表情符号。
 * @param {string} str 输入字符串
 * @returns {boolean} 如果字符串是纯表情符号则返回 true，否则返回 false
 */
export function isEmoji(str: string): boolean {
  if (str.startsWith('data:')) {
    return false
  }
  if (str.startsWith('http')) {
    return false
  }
  const emojiRegex = /^(\p{Emoji_Presentation}|\p{Emoji}\uFE0F)+$/u
  const match = str.match(emojiRegex)
  return !!match
}

/**
<<<<<<< HEAD
 * Process topic names to ensure English is the primary language:
 * - Replace newlines with spaces
 * - Remove Chinese and other non-Latin characters
 * - Ensure English is used as the primary language
 * @param str Input string
 * @returns string Processed string with only English/Latin characters
 */
export function removeSpecialCharactersForTopicName(str: string) {
    // First replace newlines with spaces
    let result = str.replace(/[\r\n]+/g, ' ').trim()
    
    // Check if the string contains Chinese or other non-Latin characters
    const hasNonLatinChars = /[^\p{Script=Latin}\p{P}\p{Z}\p{N}\p{S}]/u.test(result)
    
    if (hasNonLatinChars) {
        // Remove all non-Latin characters (keeping punctuation, spaces, numbers, and symbols)
        result = result.replace(/[^\p{Script=Latin}\p{P}\p{Z}\p{N}\p{S}]/gu, '')
        
        // Clean up any double spaces that might have been created
        result = result.replace(/\s+/g, ' ').trim()
        
        // If the result is empty or too short after filtering, use a default English title
        if (result.length < 3) {
            result = 'New Topic'
        }
    }
    
    return result
=======
 * 从话题名称中移除特殊字符：
 * - 替换换行符为空格。
 * @param {string} str 输入字符串
 * @returns {string} 处理后的字符串
 */
export function removeSpecialCharactersForTopicName(str: string): string {
  return str.replace(/[\r\n]+/g, ' ').trim()
>>>>>>> 42bda593
}

/**
 * 根据字符生成颜色代码，用于 avatar。
 * @param {string} char 输入字符
 * @returns {string} 十六进制颜色字符串
 */
export function generateColorFromChar(char: string): string {
  // 使用字符的Unicode值作为随机种子
  const seed = char.charCodeAt(0)

  // 使用简单的线性同余生成器创建伪随机数
  const a = 1664525
  const c = 1013904223
  const m = Math.pow(2, 32)

  // 生成三个伪随机数作为RGB值
  let r = (a * seed + c) % m
  let g = (a * r + c) % m
  let b = (a * g + c) % m

  // 将伪随机数转换为0-255范围内的整数
  r = Math.floor((r / m) * 256)
  g = Math.floor((g / m) * 256)
  b = Math.floor((b / m) * 256)

  // 返回十六进制颜色字符串
  return `#${r.toString(16).padStart(2, '0')}${g.toString(16).padStart(2, '0')}${b.toString(16).padStart(2, '0')}`
}

/**
 * 获取字符串的第一个字符。
 * @param {string} str 输入字符串
 * @returns {string} 第一个字符，或者空字符串
 */
export function getFirstCharacter(str: string): string {
  // 使用 for...of 循环来获取第一个字符
  for (const char of str) {
    return char
  }

  return ''
}

/**
 * 用于简化文本。按照给定长度限制截断文本，考虑语义边界。
 * @param {string} text 输入文本
 * @param {number} [maxLength=50] 最大长度，默认为 50
 * @returns {string} 处理后的简短文本
 */
export function getBriefInfo(text: string, maxLength: number = 50): string {
  // 去除空行
  const noEmptyLinesText = text.replace(/\n\s*\n/g, '\n')

  // 检查文本是否超过最大长度
  if (noEmptyLinesText.length <= maxLength) {
    return noEmptyLinesText
  }

  // 找到最近的单词边界
  let truncatedText = noEmptyLinesText.slice(0, maxLength)
  const lastSpaceIndex = truncatedText.lastIndexOf(' ')

  if (lastSpaceIndex !== -1) {
    truncatedText = truncatedText.slice(0, lastSpaceIndex)
  }

  // 截取前面的内容，并在末尾添加 "..."
  return truncatedText + '...'
}<|MERGE_RESOLUTION|>--- conflicted
+++ resolved
@@ -95,36 +95,6 @@
 }
 
 /**
-<<<<<<< HEAD
- * Process topic names to ensure English is the primary language:
- * - Replace newlines with spaces
- * - Remove Chinese and other non-Latin characters
- * - Ensure English is used as the primary language
- * @param str Input string
- * @returns string Processed string with only English/Latin characters
- */
-export function removeSpecialCharactersForTopicName(str: string) {
-    // First replace newlines with spaces
-    let result = str.replace(/[\r\n]+/g, ' ').trim()
-    
-    // Check if the string contains Chinese or other non-Latin characters
-    const hasNonLatinChars = /[^\p{Script=Latin}\p{P}\p{Z}\p{N}\p{S}]/u.test(result)
-    
-    if (hasNonLatinChars) {
-        // Remove all non-Latin characters (keeping punctuation, spaces, numbers, and symbols)
-        result = result.replace(/[^\p{Script=Latin}\p{P}\p{Z}\p{N}\p{S}]/gu, '')
-        
-        // Clean up any double spaces that might have been created
-        result = result.replace(/\s+/g, ' ').trim()
-        
-        // If the result is empty or too short after filtering, use a default English title
-        if (result.length < 3) {
-            result = 'New Topic'
-        }
-    }
-    
-    return result
-=======
  * 从话题名称中移除特殊字符：
  * - 替换换行符为空格。
  * @param {string} str 输入字符串
@@ -132,7 +102,6 @@
  */
 export function removeSpecialCharactersForTopicName(str: string): string {
   return str.replace(/[\r\n]+/g, ' ').trim()
->>>>>>> 42bda593
 }
 
 /**
