<<<<<<< HEAD
import { useCallback, useEffect, useMemo, useRef, useState } from 'react'

import { LoadingOutlined, MinusOutlined, PlusOutlined } from '@ant-design/icons'
import { Avatar, Button, Empty, Flex, Modal, Tabs, Tooltip, Typography } from 'antd'
import Input from 'antd/es/input/Input'
import { groupBy, isEmpty, uniqBy } from 'lodash'
import { Search } from 'lucide-react'
import { useTranslation } from 'react-i18next'
import styled from 'styled-components'

import CustomCollapse from '@renderer/components/CustomCollapse'
import CustomTag from '@renderer/components/CustomTag'
import ModelTagsWithLabel from '@renderer/components/ModelTagsWithLabel'
import { TopView } from '@renderer/components/TopView'
=======
import { MinusOutlined, PlusOutlined } from '@ant-design/icons'
import CustomCollapse from '@renderer/components/CustomCollapse'
import CustomTag from '@renderer/components/CustomTag'
import ExpandableText from '@renderer/components/ExpandableText'
import ModelIdWithTags from '@renderer/components/ModelIdWithTags'
>>>>>>> 4b2417ce
import {
  getModelLogo,
  groupQwenModels,
  isEmbeddingModel,
  isFunctionCallingModel,
  isReasoningModel,
  isRerankModel,
  isVisionModel,
  isWebSearchModel,
  SYSTEM_MODELS
} from '@renderer/config/models'
import { useProvider } from '@renderer/hooks/useProvider'
import FileItem from '@renderer/pages/files/FileItem'
import { fetchModels } from '@renderer/services/ApiService'
import { Model, Provider } from '@renderer/types'
import { getDefaultGroupName, isFreeModel, runAsyncFunction } from '@renderer/utils'
<<<<<<< HEAD
=======
import { Avatar, Button, Empty, Flex, Modal, Spin, Tabs, Tooltip } from 'antd'
import Input from 'antd/es/input/Input'
import { groupBy, isEmpty, uniqBy } from 'lodash'
import { debounce } from 'lodash'
import { Search } from 'lucide-react'
import { memo, useCallback, useEffect, useMemo, useOptimistic, useRef, useState, useTransition } from 'react'
import { useTranslation } from 'react-i18next'
import styled from 'styled-components'

import { TopView } from '../../../components/TopView'
>>>>>>> 4b2417ce

interface ShowParams {
  provider: Provider
}

interface Props extends ShowParams {
  resolve: (data: any) => void
}

// Check if the model exists in the provider's model list
const isModelInProvider = (provider: Provider, modelId: string): boolean => {
  return provider.models.some((m) => m.id === modelId)
}

const PopupContainer: React.FC<Props> = ({ provider: _provider, resolve }) => {
  const [open, setOpen] = useState(true)
  const { provider, models, addModel, removeModel } = useProvider(_provider.id)
  const [listModels, setListModels] = useState<Model[]>([])
  const [loading, setLoading] = useState(false)
  const [searchText, setSearchText] = useState('')
  const [filterSearchText, setFilterSearchText] = useState('')
  const debouncedSetFilterText = useMemo(
    () =>
      debounce((value: string) => {
        startSearchTransition(() => {
          setFilterSearchText(value)
        })
      }, 300),
    []
  )
  useEffect(() => {
    return () => {
      debouncedSetFilterText.cancel()
    }
  }, [debouncedSetFilterText])
  const [actualFilterType, setActualFilterType] = useState<string>('all')
  const [optimisticFilterType, setOptimisticFilterTypeFn] = useOptimistic(
    actualFilterType,
    (_currentFilterType, newFilterType: string) => newFilterType
  )
  const [isSearchPending, startSearchTransition] = useTransition()
  const [isFilterTypePending, startFilterTypeTransition] = useTransition()
  const { t, i18n } = useTranslation()
  const searchInputRef = useRef<any>(null)

  const systemModels = SYSTEM_MODELS[_provider.id] || []
  const allModels = uniqBy([...systemModels, ...listModels, ...models], 'id')

  const list = allModels.filter((model) => {
    if (
      filterSearchText &&
      !model.id.toLocaleLowerCase().includes(filterSearchText.toLocaleLowerCase()) &&
      !model.name?.toLocaleLowerCase().includes(filterSearchText.toLocaleLowerCase())
    ) {
      return false
    }

    switch (actualFilterType) {
      case 'reasoning':
        return isReasoningModel(model)
      case 'vision':
        return isVisionModel(model)
      case 'websearch':
        return isWebSearchModel(model)
      case 'free':
        return isFreeModel(model)
      case 'embedding':
        return isEmbeddingModel(model)
      case 'function_calling':
        return isFunctionCallingModel(model)
      case 'rerank':
        return isRerankModel(model)
      default:
        return true
    }
  })

  const modelGroups = useMemo(
    () =>
      provider.id === 'dashscope'
        ? {
            ...groupBy(
              list.filter((model) => !model.id.startsWith('qwen')),
              'group'
            ),
            ...groupQwenModels(list.filter((model) => model.id.startsWith('qwen')))
          }
        : groupBy(list, 'group'),
    [list, provider.id]
  )

  const onClose = useCallback(() => resolve({}), [resolve])

  const onOk = useCallback(() => {
    setOpen(false)
    onClose()
  }, [onClose])

  const onCancel = useCallback(() => {
    setOpen(false)
    onClose()
  }, [onClose])

  const onAddModel = useCallback(
    (model: Model) => {
      if (!isEmpty(model.name)) {
        addModel(model)
      }
    },
    [addModel]
  )

  const onRemoveModel = useCallback((model: Model) => removeModel(model), [removeModel])

  useEffect(() => {
    runAsyncFunction(async () => {
      try {
        setLoading(true)
        console.log('EditModelsPopup: Fetching models for provider:', _provider.id)
        const models = await fetchModels(_provider)
<<<<<<< HEAD
        console.log('EditModelsPopup: Fetched models count:', models.length)

        const processedModels = models
          .map((model) => ({
            id: model.id,
            // @ts-ignore name
            name: model.name || model.id,
            provider: _provider.id,
            group: getDefaultGroupName(model.id, _provider.id),
            // @ts-ignore name
            description: model?.description,
            owned_by: model?.owned_by
          }))
          .filter((model) => !isEmpty(model.name))

        console.log('EditModelsPopup: Processed models count:', processedModels.length)
        setListModels(processedModels)
        setLoading(false)
      } catch (error) {
        console.error('EditModelsPopup: Error fetching models:', error)
        setLoading(false)
=======
        setListModels(
          models
            .map((model) => ({
              id: model.id,
              // @ts-ignore name
              name: model.name || model.id,
              provider: _provider.id,
              group: getDefaultGroupName(model.id, _provider.id),
              // @ts-ignore name
              description: model?.description,
              owned_by: model?.owned_by
            }))
            .filter((model) => !isEmpty(model.name))
        )
      } catch (error) {
        console.error('Failed to fetch models', error)
      } finally {
        setTimeout(() => setLoading(false), 300)
>>>>>>> 4b2417ce
      }
    })
    // eslint-disable-next-line react-hooks/exhaustive-deps
  }, [])

  useEffect(() => {
    if (open && searchInputRef.current) {
      setTimeout(() => {
        searchInputRef.current?.focus()
      }, 350)
    }
  }, [open])

  // Log model groups whenever they change
  useEffect(() => {
    console.log('EditModelsPopup: Model groups changed:', {
      groupCount: Object.keys(modelGroups).length,
      groups: Object.keys(modelGroups),
      modelCounts: Object.keys(modelGroups).map((group) => ({
        group,
        count: modelGroups[group].length
      }))
    })
  }, [modelGroups])

  const ModalHeader = () => {
    return (
      <Flex>
        <ModelHeaderTitle>
          {provider.isSystem ? t(`provider.${provider.id}`) : provider.name}
          {i18n.language.startsWith('zh') ? '' : ' '}
          {t('common.models')}
        </ModelHeaderTitle>
      </Flex>
    )
  }

  const renderTopTools = useCallback(() => {
    const isAllFilteredInProvider = list.length > 0 && list.every((model) => isModelInProvider(provider, model.id))
    return (
      <Tooltip
        destroyTooltipOnHide
        title={
          isAllFilteredInProvider ? t('settings.models.manage.remove_listed') : t('settings.models.manage.add_listed')
        }
        mouseEnterDelay={0.5}
        placement="top">
        <Button
          type={isAllFilteredInProvider ? 'default' : 'primary'}
          icon={isAllFilteredInProvider ? <MinusOutlined /> : <PlusOutlined />}
          size="large"
          onClick={(e) => {
            e.stopPropagation()
            if (isAllFilteredInProvider) {
              list.filter((model) => isModelInProvider(provider, model.id)).forEach(onRemoveModel)
            } else {
              list.filter((model) => !isModelInProvider(provider, model.id)).forEach(onAddModel)
            }
          }}
          disabled={list.length === 0}
        />
      </Tooltip>
    )
  }, [list, provider, onAddModel, onRemoveModel, t])

  const renderGroupTools = useCallback(
    (group: string) => {
      const isAllInProvider = modelGroups[group].every((model) => isModelInProvider(provider, model.id))
      return (
        <Tooltip
          destroyTooltipOnHide
          title={
            isAllInProvider
              ? t(`settings.models.manage.remove_whole_group`)
              : t(`settings.models.manage.add_whole_group`)
          }
          mouseEnterDelay={0.5}
          placement="top">
          <Button
            type="text"
            icon={isAllInProvider ? <MinusOutlined /> : <PlusOutlined />}
            onClick={(e) => {
              e.stopPropagation()
              if (isAllInProvider) {
                modelGroups[group].filter((model) => isModelInProvider(provider, model.id)).forEach(onRemoveModel)
              } else {
                modelGroups[group].filter((model) => !isModelInProvider(provider, model.id)).forEach(onAddModel)
              }
            }}
          />
        </Tooltip>
      )
    },
    [modelGroups, provider, onRemoveModel, onAddModel, t]
  )

  console.log('EditModelsPopup: Rendering with state:', {
    open,
    loading,
    modelCount: list.length,
    groupCount: Object.keys(modelGroups).length
  })

  // Log when the component is about to render the modal
  console.log('EditModelsPopup: About to render Modal with open state:', open)

  return (
    <Modal
      title={<ModalHeader />}
      open={open}
      onOk={() => {
        console.log('EditModelsPopup: Modal OK button clicked')
        onOk()
      }}
      onCancel={() => {
        console.log('EditModelsPopup: Modal Cancel button clicked')
        onCancel()
      }}
      afterClose={() => {
        console.log('EditModelsPopup: Modal afterClose triggered')
        onClose()
      }}
      footer={null}
      width="800px"
      styles={{
        content: { padding: 0 },
        header: { padding: '16px 22px 30px 22px' }
      }}
      transitionName="animation-move-down"
      centered>
      <SearchContainer>
        <TopToolsWrapper>
          <Input
            prefix={<Search size={14} />}
            size="large"
            ref={searchInputRef}
            placeholder={t('settings.provider.search_placeholder')}
            allowClear
            value={searchText}
            onChange={(e) => {
              const newSearchValue = e.target.value
              setSearchText(newSearchValue) // Update input field immediately
              debouncedSetFilterText(newSearchValue)
            }}
          />
          {renderTopTools()}
        </TopToolsWrapper>
        <Tabs
          size={i18n.language.startsWith('zh') ? 'middle' : 'small'}
          defaultActiveKey="all"
          activeKey={optimisticFilterType}
          items={[
            { label: t('models.all'), key: 'all' },
            { label: t('models.type.reasoning'), key: 'reasoning' },
            { label: t('models.type.vision'), key: 'vision' },
            { label: t('models.type.websearch'), key: 'websearch' },
            { label: t('models.type.free'), key: 'free' },
            { label: t('models.type.embedding'), key: 'embedding' },
            { label: t('models.type.rerank'), key: 'rerank' },
            { label: t('models.type.function_calling'), key: 'function_calling' }
          ]}
          onChange={(key) => {
            setOptimisticFilterTypeFn(key)
            startFilterTypeTransition(() => {
              setActualFilterType(key)
            })
          }}
        />
      </SearchContainer>
      <ListContainer>
        {loading || isFilterTypePending || isSearchPending ? (
          <Flex justify="center" align="center" style={{ height: '70%' }}>
            <Spin size="large" />
          </Flex>
        ) : (
          Object.keys(modelGroups).map((group, i) => {
            return (
              <CustomCollapse
                key={i}
                defaultActiveKey={['1']}
                styles={{ body: { padding: '0 10px' } }}
                label={
                  <Flex align="center" gap={10}>
                    <span style={{ fontWeight: 600 }}>{group}</span>
                    <CustomTag color="#02B96B" size={10}>
                      {modelGroups[group].length}
                    </CustomTag>
                  </Flex>
                }
                extra={renderGroupTools(group)}>
                <FlexColumn style={{ margin: '10px 0' }}>
                  {modelGroups[group].map((model) => (
                    <ModelListItem
                      key={model.id}
                      model={model}
                      provider={provider}
                      onAddModel={onAddModel}
                      onRemoveModel={onRemoveModel}
                    />
                  ))}
                </FlexColumn>
              </CustomCollapse>
            )
          })
        )}
        {!(loading || isFilterTypePending || isSearchPending) && isEmpty(list) && (
          <Empty image={Empty.PRESENTED_IMAGE_SIMPLE} description={t('settings.models.empty')} />
        )}
      </ListContainer>
    </Modal>
  )
}

interface ModelListItemProps {
  model: Model
  provider: Provider
  onAddModel: (model: Model) => void
  onRemoveModel: (model: Model) => void
}

const ModelListItem: React.FC<ModelListItemProps> = memo(({ model, provider, onAddModel, onRemoveModel }) => {
  const isAdded = useMemo(() => isModelInProvider(provider, model.id), [provider, model.id])

  return (
    <FileItem
      style={{
        backgroundColor: isAdded ? 'rgba(0, 126, 0, 0.06)' : 'rgba(255, 255, 255, 0.04)',
        border: 'none',
        boxShadow: 'none'
      }}
      fileInfo={{
        icon: <Avatar src={getModelLogo(model.id)}>{model?.name?.[0]?.toUpperCase()}</Avatar>,
        name: <ModelIdWithTags model={model} />,
        extra: model.description && <ExpandableText text={model.description} />,
        ext: '.model',
        actions: isAdded ? (
          <Button type="text" onClick={() => onRemoveModel(model)} icon={<MinusOutlined />} />
        ) : (
          <Button type="text" onClick={() => onAddModel(model)} icon={<PlusOutlined />} />
        )
      }}
    />
  )
})

const SearchContainer = styled.div`
  display: flex;
  flex-direction: column;
  gap: 15px;
  padding: 0 22px;
  margin-top: -10px;

  .ant-radio-group {
    display: flex;
    flex-wrap: wrap;
  }
`

const TopToolsWrapper = styled.div`
  display: flex;
  align-items: center;
  gap: 8px;
`

const ListContainer = styled.div`
  height: calc(100vh - 300px);
  overflow-y: scroll;
  padding: 0 6px 16px 6px;
  margin-left: 16px;
  margin-right: 10px;
  display: flex;
  flex-direction: column;
  gap: 16px;
`

const FlexColumn = styled.div`
  display: flex;
  flex-direction: column;
  gap: 12px;
  margin-top: 16px;
`

const ModelHeaderTitle = styled.div`
  color: var(--color-text);
  font-size: 18px;
  font-weight: 600;
  margin-right: 10px;
`

export default class EditModelsPopup {
  static topviewId = 0
  static hide() {
    console.log('EditModelsPopup: Hiding popup')
    TopView.hide('EditModelsPopup')
  }
  static show(props: ShowParams) {
    console.log('EditModelsPopup: Showing popup for provider:', props.provider.id)
    console.log('EditModelsPopup: Provider details:', {
      id: props.provider.id,
      type: props.provider.type,
      apiHost: props.provider.apiHost,
      modelCount: props.provider.models?.length || 0
    })

    return new Promise<any>((resolve) => {
      try {
        console.log('EditModelsPopup: About to call TopView.show')
        const popupElement = (
          <PopupContainer
            {...props}
            resolve={(v) => {
              console.log('EditModelsPopup: Resolving popup')
              resolve(v)
              this.hide()
            }}
          />
        )
        console.log('EditModelsPopup: Created PopupContainer element')
        TopView.show(popupElement, 'EditModelsPopup')
        console.log('EditModelsPopup: Called TopView.show')
      } catch (error) {
        console.error('EditModelsPopup: Error showing popup:', error)
        resolve({})
      }
    })
  }
}<|MERGE_RESOLUTION|>--- conflicted
+++ resolved
@@ -1,25 +1,8 @@
-<<<<<<< HEAD
-import { useCallback, useEffect, useMemo, useRef, useState } from 'react'
-
-import { LoadingOutlined, MinusOutlined, PlusOutlined } from '@ant-design/icons'
-import { Avatar, Button, Empty, Flex, Modal, Tabs, Tooltip, Typography } from 'antd'
-import Input from 'antd/es/input/Input'
-import { groupBy, isEmpty, uniqBy } from 'lodash'
-import { Search } from 'lucide-react'
-import { useTranslation } from 'react-i18next'
-import styled from 'styled-components'
-
-import CustomCollapse from '@renderer/components/CustomCollapse'
-import CustomTag from '@renderer/components/CustomTag'
-import ModelTagsWithLabel from '@renderer/components/ModelTagsWithLabel'
-import { TopView } from '@renderer/components/TopView'
-=======
 import { MinusOutlined, PlusOutlined } from '@ant-design/icons'
 import CustomCollapse from '@renderer/components/CustomCollapse'
 import CustomTag from '@renderer/components/CustomTag'
 import ExpandableText from '@renderer/components/ExpandableText'
 import ModelIdWithTags from '@renderer/components/ModelIdWithTags'
->>>>>>> 4b2417ce
 import {
   getModelLogo,
   groupQwenModels,
@@ -36,8 +19,6 @@
 import { fetchModels } from '@renderer/services/ApiService'
 import { Model, Provider } from '@renderer/types'
 import { getDefaultGroupName, isFreeModel, runAsyncFunction } from '@renderer/utils'
-<<<<<<< HEAD
-=======
 import { Avatar, Button, Empty, Flex, Modal, Spin, Tabs, Tooltip } from 'antd'
 import Input from 'antd/es/input/Input'
 import { groupBy, isEmpty, uniqBy } from 'lodash'
@@ -48,7 +29,6 @@
 import styled from 'styled-components'
 
 import { TopView } from '../../../components/TopView'
->>>>>>> 4b2417ce
 
 interface ShowParams {
   provider: Provider
@@ -169,29 +149,6 @@
         setLoading(true)
         console.log('EditModelsPopup: Fetching models for provider:', _provider.id)
         const models = await fetchModels(_provider)
-<<<<<<< HEAD
-        console.log('EditModelsPopup: Fetched models count:', models.length)
-
-        const processedModels = models
-          .map((model) => ({
-            id: model.id,
-            // @ts-ignore name
-            name: model.name || model.id,
-            provider: _provider.id,
-            group: getDefaultGroupName(model.id, _provider.id),
-            // @ts-ignore name
-            description: model?.description,
-            owned_by: model?.owned_by
-          }))
-          .filter((model) => !isEmpty(model.name))
-
-        console.log('EditModelsPopup: Processed models count:', processedModels.length)
-        setListModels(processedModels)
-        setLoading(false)
-      } catch (error) {
-        console.error('EditModelsPopup: Error fetching models:', error)
-        setLoading(false)
-=======
         setListModels(
           models
             .map((model) => ({
@@ -210,7 +167,6 @@
         console.error('Failed to fetch models', error)
       } finally {
         setTimeout(() => setLoading(false), 300)
->>>>>>> 4b2417ce
       }
     })
     // eslint-disable-next-line react-hooks/exhaustive-deps
