 import { CheckOutlined } from '@ant-design/icons'
import { useSettings } from '@renderer/hooks/useSettings'
import { MessageBlockStatus, type ThinkingMessageBlock } from '@renderer/types/newMessage'
import { lightbulbVariants } from '@renderer/utils/motionVariants'
import { Collapse, message as antdMessage, Tooltip } from 'antd'
import { Lightbulb } from 'lucide-react'
<<<<<<< HEAD
import { motion } from 'framer-motion'
import { memo, useCallback, useEffect, useMemo, useRef, useState } from 'react'
=======
import { motion } from 'motion/react'
import { memo, useCallback, useEffect, useMemo, useState } from 'react'
>>>>>>> 4b2417ce
import { useTranslation } from 'react-i18next'
import styled from 'styled-components'

import Markdown from '../../Markdown/Markdown'

interface Props {
  block: ThinkingMessageBlock
}

const ThinkingBlock: React.FC<Props> = ({ block }) => {
  const [copied, setCopied] = useState(false)
  const { t } = useTranslation()
  const { messageFont, fontSize, thoughtAutoCollapse } = useSettings()
  const [activeKey, setActiveKey] = useState<'thought' | ''>(thoughtAutoCollapse ? '' : 'thought')

  const isThinking = useMemo(() => block.status === MessageBlockStatus.STREAMING, [block.status])

  const fontFamily = useMemo(() => {
    return messageFont === 'serif'
      ? 'serif'
      : '-apple-system, BlinkMacSystemFont, "Segoe UI", Roboto, Oxygen, Ubuntu, Cantarell, "Open Sans","Helvetica Neue", sans-serif'
  }, [messageFont])

  useEffect(() => {
    if (!isThinking && thoughtAutoCollapse) {
      setActiveKey('')
    } else {
      setActiveKey('thought')
    }
  }, [isThinking, thoughtAutoCollapse])

  const copyThought = useCallback(() => {
    if (block.content) {
      navigator.clipboard
        .writeText(block.content)
        .then(() => {
          antdMessage.success({ content: t('message.copied'), key: 'copy-message' })
          setCopied(true)
          setTimeout(() => setCopied(false), 2000)
        })
        .catch((error) => {
          console.error('Failed to copy text:', error)
          antdMessage.error({ content: t('message.copy.failed'), key: 'copy-message-error' })
        })
    }
  }, [block.content, t])

  if (!block.content) {
    return null
  }

  return (
    <CollapseContainer
      activeKey={activeKey}
      size="small"
      onChange={() => setActiveKey((key) => (key ? '' : 'thought'))}
      className="message-thought-container"
      expandIconPosition="end"
      items={[
        {
          key: 'thought',
          label: (
            <MessageTitleLabel>
              <motion.span
                style={{ height: '18px' }}
                variants={lightbulbVariants}
                animate={isThinking ? 'active' : 'idle'}
                initial="idle">
                <Lightbulb size={18} />
              </motion.span>
              <ThinkingText>
                <ThinkingTimeSeconds blockThinkingTime={block.thinking_millsec} isThinking={isThinking} />
              </ThinkingText>
              {/* {isThinking && <BarLoader color="#9254de" />} */}
              {!isThinking && (
                <Tooltip title={t('common.copy')} mouseEnterDelay={0.8}>
                  <ActionButton
                    className="message-action-button"
                    onClick={(e) => {
                      e.stopPropagation()
                      copyThought()
                    }}
                    aria-label={t('common.copy')}>
                    {!copied && <i className="iconfont icon-copy"></i>}
                    {copied && <CheckOutlined style={{ color: 'var(--color-primary)' }} />}
                  </ActionButton>
                </Tooltip>
              )}
            </MessageTitleLabel>
          ),
          children: (
            <MarkdownContainer fontFamily={fontFamily} fontSize={fontSize}>
              <Markdown block={block} />
            </MarkdownContainer>
          )
        }
      ]}
    />
  )
}

const ThinkingTimeSeconds = memo(
  ({ blockThinkingTime, isThinking }: { blockThinkingTime?: number; isThinking: boolean }) => {
    const { t } = useTranslation()

    const [thinkingTime, setThinkingTime] = useState(blockThinkingTime || 0)

    // FIXME: 这里统计的和请求处统计的有一定误差
    useEffect(() => {
      let timer: NodeJS.Timeout | null = null
      if (isThinking) {
        timer = setInterval(() => {
          setThinkingTime((prev) => prev + 100)
        }, 100)
      } else if (timer) {
        // 立即清除计时器
        clearInterval(timer)
        timer = null
      }

      return () => {
        if (timer) {
          clearInterval(timer)
          timer = null
        }
      }
    }, [isThinking])

    const thinkingTimeSeconds = useMemo(() => (thinkingTime / 1000).toFixed(1), [thinkingTime])

    return t(isThinking ? 'chat.thinking' : 'chat.deeply_thought', {
      seconds: thinkingTimeSeconds
    })
  }
)

const CollapseContainer = styled(Collapse)`
  margin-bottom: 15px;
`

const MessageTitleLabel = styled.div`
  display: flex;
  flex-direction: row;
  align-items: center;
  height: 22px;
  gap: 4px;
`

const ThinkingText = styled.span`
  color: var(--color-text-2);
`

const MarkdownContainer = styled.div<{ fontFamily: string; fontSize: number }>`
  font-family: ${props => props.fontFamily};
  font-size: ${props => props.fontSize}px;
`

const ActionButton = styled.button`
  background: none;
  border: none;
  color: var(--color-text-2);
  cursor: pointer;
  padding: 4px;
  display: flex;
  align-items: center;
  justify-content: center;
  margin-left: auto;
  opacity: 0.6;
  transition: all 0.3s;

  &:hover {
    opacity: 1;
    color: var(--color-text);
  }

  &:focus-visible {
    outline: 2px solid var(--color-primary);
    outline-offset: 2px;
  }

  .iconfont {
    font-size: 14px;
  }
`

export default memo(ThinkingBlock)<|MERGE_RESOLUTION|>--- conflicted
+++ resolved
@@ -1,16 +1,11 @@
- import { CheckOutlined } from '@ant-design/icons'
+import { CheckOutlined } from '@ant-design/icons'
 import { useSettings } from '@renderer/hooks/useSettings'
 import { MessageBlockStatus, type ThinkingMessageBlock } from '@renderer/types/newMessage'
 import { lightbulbVariants } from '@renderer/utils/motionVariants'
 import { Collapse, message as antdMessage, Tooltip } from 'antd'
 import { Lightbulb } from 'lucide-react'
-<<<<<<< HEAD
-import { motion } from 'framer-motion'
-import { memo, useCallback, useEffect, useMemo, useRef, useState } from 'react'
-=======
 import { motion } from 'motion/react'
 import { memo, useCallback, useEffect, useMemo, useState } from 'react'
->>>>>>> 4b2417ce
 import { useTranslation } from 'react-i18next'
 import styled from 'styled-components'
 
@@ -164,8 +159,8 @@
 `
 
 const MarkdownContainer = styled.div<{ fontFamily: string; fontSize: number }>`
-  font-family: ${props => props.fontFamily};
-  font-size: ${props => props.fontSize}px;
+  font-family: ${(props) => props.fontFamily};
+  font-size: ${(props) => props.fontSize}px;
 `
 
 const ActionButton = styled.button`
