--- conflicted
+++ resolved
@@ -431,10 +431,11 @@
         // 直接调用自定义接口
         const response = await fetch(url, { method: 'POST', headers, body })
 
-      if (!response.ok) {
-        const errorData = await response.json()
-        throw new Error(errorData.error?.message || 'Failed to generate image')
-      }
+        if (!response.ok) {
+          const errorData = await response.json()
+          console.error('通用API错误:', errorData)
+          throw new Error(errorData.error?.message || '生成图像失败')
+        }
 
         const data = await response.json()
         console.log('通用API响应:', data)
@@ -708,11 +709,7 @@
             }}>
             {painting[item.key!] ? (
               <ImagePreview>
-<<<<<<< HEAD
-                <img src={'file://' + painting[item.key!]} alt="Preview" />
-=======
                 <img src={painting[item.key!]} alt="预览图" />
->>>>>>> 42bda593
               </ImagePreview>
             ) : (
               <ImageSizeImage src={IcImageUp} theme={theme} />
@@ -998,7 +995,7 @@
   }
 `
 
-// Modified ImagePreview component, added hover effect
+// 修改 ImagePreview 组件，添加悬停效果
 const ImagePreview = styled.div`
   width: 100%;
   height: 100%;
@@ -1013,7 +1010,7 @@
   }
 
   &:hover::after {
-    content: 'Click to Replace';
+    content: '点击替换';
     position: absolute;
     top: 0;
     left: 0;
