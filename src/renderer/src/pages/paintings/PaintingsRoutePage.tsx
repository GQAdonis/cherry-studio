--- conflicted
+++ resolved
@@ -5,18 +5,10 @@
 import { Route, Routes, useParams } from 'react-router-dom'
 
 import AihubmixPage from './AihubmixPage'
-<<<<<<< HEAD
-import SiliconPage from './PaintingsPage'
-import FALPage from './FALPage'
-import ReplicatePage from './ReplicatePage'
-
-const Options = ['aihubmix', 'silicon', 'fal', 'replicate']
-=======
 import DmxapiPage from './DmxapiPage'
 import SiliconPage from './SiliconPage'
 
 const Options = ['aihubmix', 'silicon', 'dmxapi']
->>>>>>> 42bda593
 
 const PaintingsRoutePage: FC = () => {
   const params = useParams()
@@ -35,12 +27,7 @@
       <Route path="*" element={<AihubmixPage Options={Options} />} />
       <Route path="/aihubmix" element={<AihubmixPage Options={Options} />} />
       <Route path="/silicon" element={<SiliconPage Options={Options} />} />
-<<<<<<< HEAD
-      <Route path="/fal" element={<FALPage Options={Options} />} />
-      <Route path="/replicate" element={<ReplicatePage Options={Options} />} />
-=======
       <Route path="/dmxapi" element={<DmxapiPage Options={Options} />} />
->>>>>>> 42bda593
     </Routes>
   )
 }
