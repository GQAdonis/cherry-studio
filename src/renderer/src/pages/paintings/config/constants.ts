export const ASPECT_RATIOS = [
  {
    label: 'paintings.aspect_ratios.square',
    options: [
      {
        label: '1:1',
        value: 'ASPECT_1_1'
      }
    ]
  },
  {
    label: 'paintings.aspect_ratios.landscape',
    options: [
      {
        label: '1:2',
        value: 'ASPECT_1_2'
      },
      {
        label: '1:3',
        value: 'ASPECT_1_3'
      },
      {
        label: '2:3',
        value: 'ASPECT_2_3'
      },
      {
        label: '3:4',
        value: 'ASPECT_3_4'
      },
      {
        label: '4:5',
        value: 'ASPECT_4_5'
      },
      {
        label: '9:16',
        value: 'ASPECT_9_16'
      },
      {
        label: '10:16',
        value: 'ASPECT_10_16'
      }
    ]
  },
  {
    label: 'paintings.aspect_ratios.landscape',
    options: [
      {
        label: '2:1',
        value: 'ASPECT_2_1'
      },
      {
        label: '3:1',
        value: 'ASPECT_3_1'
      },
      {
        label: '3:2',
        value: 'ASPECT_3_2'
      },
      {
        label: '4:3',
        value: 'ASPECT_4_3'
      },
      {
        label: '5:4',
        value: 'ASPECT_5_4'
      },
      {
        label: '16:9',
        value: 'ASPECT_16_9'
      },
      {
        label: '16:10',
        value: 'ASPECT_16_10'
      }
    ]
  }
]

export const STYLE_TYPES = [
  {
    label: 'paintings.style_types.auto',
    value: 'AUTO'
  },
  {
    label: 'paintings.style_types.general',
    value: 'GENERAL'
  },
  {
    label: 'paintings.style_types.realistic',
    value: 'REALISTIC'
  },
  {
    label: 'paintings.style_types.design',
    value: 'DESIGN'
  },
  {
    label: 'paintings.style_types.3d',
    value: 'RENDER_3D',
    onlyV2: true // 仅V2模型支持
  },
  {
    label: 'paintings.style_types.anime',
    value: 'ANIME',
    onlyV2: true // 仅V2模型支持
  }
]

// V3模型支持的样式类型
export const V3_STYLE_TYPES = STYLE_TYPES.filter((style) => !style.onlyV2)

// 新增V3渲染速度选项
export const RENDERING_SPEED_OPTIONS = [
  {
    label: 'paintings.rendering_speeds.default',
    value: 'DEFAULT'
  },
  {
    label: 'paintings.rendering_speeds.turbo',
    value: 'TURBO'
  },
  {
    label: 'paintings.rendering_speeds.quality',
    value: 'QUALITY'
  }
]

export const QUALITY_OPTIONS = [
  { label: 'paintings.quality_options.auto', value: 'auto' },
  { label: 'paintings.quality_options.low', value: 'low' },
  { label: 'paintings.quality_options.medium', value: 'medium' },
  { label: 'paintings.quality_options.high', value: 'high' }
]

export const MODERATION_OPTIONS = [
  { label: 'paintings.moderation_options.auto', value: 'auto' },
  { label: 'paintings.moderation_options.low', value: 'low' }
]

export const BACKGROUND_OPTIONS = [
  { label: 'paintings.background_options.auto', value: 'auto' },
  { label: 'paintings.background_options.transparent', value: 'transparent' },
  { label: 'paintings.background_options.opaque', value: 'opaque' }
]

<<<<<<< HEAD
// Default painting configuration for new paintings
export const DEFAULT_PAINTING = {
  id: '',
  prompt: '',
  negativePrompt: '',
  model: 'flux',
  aspectRatio: 'ASPECT_1_1',
  numImages: 1,
  seed: '',
  files: [],
  urls: []
}
=======
export const PERSON_GENERATION_OPTIONS = [
  { label: 'paintings.person_generation_options.allow_all', value: 'ALLOW_ALL' },
  { label: 'paintings.person_generation_options.allow_adult', value: 'ALLOW_ADULT' },
  { label: 'paintings.person_generation_options.allow_none', value: 'DONT_ALLOW' }
]
>>>>>>> fc3d5364
<|MERGE_RESOLUTION|>--- conflicted
+++ resolved
@@ -142,7 +142,6 @@
   { label: 'paintings.background_options.opaque', value: 'opaque' }
 ]
 
-<<<<<<< HEAD
 // Default painting configuration for new paintings
 export const DEFAULT_PAINTING = {
   id: '',
@@ -155,10 +154,9 @@
   files: [],
   urls: []
 }
-=======
+
 export const PERSON_GENERATION_OPTIONS = [
   { label: 'paintings.person_generation_options.allow_all', value: 'ALLOW_ALL' },
   { label: 'paintings.person_generation_options.allow_adult', value: 'ALLOW_ADULT' },
   { label: 'paintings.person_generation_options.allow_none', value: 'DONT_ALLOW' }
-]
->>>>>>> fc3d5364
+]