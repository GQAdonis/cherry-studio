import {
  CloseOutlined,
  CodeOutlined,
  CopyOutlined,
  ExportOutlined,
  LinkOutlined,
  MinusOutlined,
  PushpinOutlined,
  ReloadOutlined
} from '@ant-design/icons'
import { isLinux, isMac, isWindows } from '@renderer/config/constant'
import { DEFAULT_MIN_APPS } from '@renderer/config/minapps'
import { useBridge } from '@renderer/hooks/useBridge'
import { useMinappPopup } from '@renderer/hooks/useMinappPopup'
import { useMinapps } from '@renderer/hooks/useMinapps'
import useNavBackgroundColor from '@renderer/hooks/useNavBackgroundColor'
import { useRuntime } from '@renderer/hooks/useRuntime'
import { useSettings } from '@renderer/hooks/useSettings'
import { useAppDispatch } from '@renderer/store'
import { setMinappsOpenLinkExternal } from '@renderer/store/settings'
import { MinAppType } from '@renderer/types'
import { delay } from '@renderer/utils'
import { Avatar, Drawer, Tooltip } from 'antd'
import { WebviewTag } from 'electron'
import { useEffect, useMemo, useRef, useState } from 'react'
import { useTranslation } from 'react-i18next'
import BeatLoader from 'react-spinners/BeatLoader'
import styled from 'styled-components'

<<<<<<< HEAD
import ContentAreaManager from '../ContentAreaManager'
import SvgSpinners180Ring from '../Icons/SvgSpinners180Ring'
import WebContentsViewContainer from './WebContentsViewContainer'
import './MinappPopupContainer.css'
=======
import WebviewContainer from './WebviewContainer'
>>>>>>> aaee8aa5

interface AppExtraInfo {
  canPinned: boolean
  isPinned: boolean
  canOpenExternalLink: boolean
}

type AppInfo = MinAppType & AppExtraInfo

/** The main container for MinApp popup */
const MinappPopupContainer: React.FC = () => {
  const { openedKeepAliveMinapps, openedOneOffMinapp, currentMinappId, minappShow } = useRuntime()
  const { closeMinapp, hideMinappPopup } = useMinappPopup()
  const { pinned, updatePinnedMinapps } = useMinapps()
  const { t } = useTranslation()
  const backgroundColor = useNavBackgroundColor()
  const dispatch = useAppDispatch()

  console.log(`MinappPopupContainer: Initializing with currentMinappId: ${currentMinappId}`)
  console.log(`MinappPopupContainer: openedKeepAliveMinapps:`, openedKeepAliveMinapps)
  console.log(`MinappPopupContainer: openedOneOffMinapp:`, openedOneOffMinapp)

  /** control the drawer open or close */
  const [isPopupShow, setIsPopupShow] = useState(true)
  /** whether the current minapp is ready */
  const [isReady, setIsReady] = useState(false)
  /** the current REAL url of the minapp
   * different from the app preset url, because user may navigate in minapp */
  const [currentUrl, setCurrentUrl] = useState<string | null>(null)

  /** store the last minapp id and show status */
  const lastMinappId = useRef<string | null>(null)
  const lastMinappShow = useRef<boolean>(false)

  /** store the webview refs, one of the key to make them keepalive */
  const webviewRefs = useRef<Map<string, WebviewTag | null>>(new Map())
  /** indicate whether the webview has loaded  */
  const webviewLoadedRefs = useRef<Map<string, boolean>>(new Map())
  /** whether the minapps open link external is enabled */
  const { minappsOpenLinkExternal } = useSettings()

  const isInDevelopment = process.env.NODE_ENV === 'development'

  useBridge()

  /** set the popup display status */
  useEffect(() => {
    console.log(`MinappPopupContainer: Effect triggered - minappShow: ${minappShow}, currentMinappId: ${currentMinappId}`)
    
    if (minappShow) {
      // init the current url
      if (currentMinappId && currentAppInfo) {
        console.log(`MinappPopupContainer: Setting current URL to ${currentAppInfo.url} for ${currentMinappId}`)
        setCurrentUrl(currentAppInfo.url)
      }

      setIsPopupShow(true)

      if (webviewLoadedRefs.current.get(currentMinappId)) {
        console.log(`MinappPopupContainer: Webview already loaded for ${currentMinappId}, setting ready state`)
        setIsReady(true)
        /** the case that open the minapp from sidebar */
      } else if (lastMinappId.current !== currentMinappId && lastMinappShow.current === minappShow) {
        console.log(`MinappPopupContainer: New minapp ${currentMinappId} not loaded yet, setting not ready`)
        setIsReady(false)
      }
    } else {
      console.log(`MinappPopupContainer: Hiding popup`)
      setIsPopupShow(false)
      setIsReady(false)
    }

    return () => {
      /** renew the last minapp id and show status */
      console.log(`MinappPopupContainer: Cleanup - setting lastMinappId to ${currentMinappId}`)
      lastMinappId.current = currentMinappId
      lastMinappShow.current = minappShow
    }
    // eslint-disable-next-line react-hooks/exhaustive-deps
  }, [minappShow, currentMinappId])

  useEffect(() => {
    if (!webviewRefs.current) {
      console.log(`MinappPopupContainer: webviewRefs is null, skipping effect`)
      return
    }

    console.log(`MinappPopupContainer: Setting display for webviews, current ID: ${currentMinappId}`)
    console.log(`MinappPopupContainer: Total webview refs: ${webviewRefs.current.size}`)

    /** set the webview display status
     * DO NOT use the state to set the display status,
     * to AVOID the re-render of the webview container
     */
    webviewRefs.current.forEach((webviewRef, appid) => {
      if (!webviewRef) return
      const display = appid === currentMinappId ? 'inline-flex' : 'none'
      console.log(`MinappPopupContainer: Setting display for ${appid} to ${display}`)
      webviewRef.style.display = display
    })

    //delete the extra webviewLoadedRefs
    console.log(`MinappPopupContainer: Checking webviewLoadedRefs, total: ${webviewLoadedRefs.current.size}`)
    webviewLoadedRefs.current.forEach((loaded, appid) => {
      if (!webviewRefs.current.has(appid)) {
        console.log(`MinappPopupContainer: Removing loaded ref for ${appid} as it no longer exists`)
        webviewLoadedRefs.current.delete(appid)
      } else if (appid === currentMinappId) {
        console.log(`MinappPopupContainer: Setting up external link handling for current app ${appid}`)
        const webviewRef = webviewRefs.current.get(appid)
        if (webviewRef) {
          // Check if this is a WebContentsView or a regular webview
          if (typeof webviewRef.getWebContentsId === 'function') {
            console.log(`MinappPopupContainer: ${appid} has getWebContentsId function, checking type`)
            const webviewIdResult: unknown = webviewRef.getWebContentsId()

            // Check if getWebContentsId returns a Promise (WebContentsView) or a number (WebviewTag)
            if (webviewIdResult instanceof Promise) {
              console.log(`MinappPopupContainer: ${appid} is using WebContentsView (async)`)
              // For WebContentsView (async)
              webviewIdResult
                .then((webviewId: number | null) => {
                  console.log(`MinappPopupContainer: Got WebContentsId for ${appid}: ${webviewId}`)
                  if (webviewId !== null) {
                    window.api.webview.setOpenLinkExternal(webviewId, minappsOpenLinkExternal)
                  }
                })
                .catch((error) => {
                  console.error(`MinappPopupContainer: Error getting WebContents ID for ${appid}:`, error)
                  // Fallback to using the WebContentsView API
                  console.log(`MinappPopupContainer: Falling back to WebContentsView API for ${appid}`)
                  window.api.webContentsView.setOpenLinksExternally(appid, minappsOpenLinkExternal)
                })
            } else {
              console.log(`MinappPopupContainer: ${appid} is using regular WebviewTag (sync): ${webviewIdResult}`)
              // For regular WebviewTag (sync)
              if (webviewIdResult !== null && typeof webviewIdResult === 'number') {
                window.api.webview.setOpenLinkExternal(webviewIdResult, minappsOpenLinkExternal)
              }
            }
          } else {
            console.log(`MinappPopupContainer: ${appid} doesn't have getWebContentsId, using WebContentsView API`)
            // For WebContentsView, use the dedicated API
            window.api.webContentsView.setOpenLinksExternally(appid, minappsOpenLinkExternal)
          }
        }
      }
    })
  }, [currentMinappId, minappsOpenLinkExternal])

  /** only the keepalive minapp can be minimized */
  const canMinimize = !(openedOneOffMinapp && openedOneOffMinapp.id == currentMinappId)

  /** combine the openedKeepAliveMinapps and openedOneOffMinapp */
  const combinedApps = useMemo(() => {
    return [...openedKeepAliveMinapps, ...(openedOneOffMinapp ? [openedOneOffMinapp] : [])]
  }, [openedKeepAliveMinapps, openedOneOffMinapp])

  /** get the extra info of the apps */
  const appsExtraInfo = useMemo(() => {
    return combinedApps.reduce(
      (acc, app) => ({
        ...acc,
        [app.id]: {
          canPinned: DEFAULT_MIN_APPS.some((item) => item.id === app.id),
          isPinned: pinned.some((item) => item.id === app.id),
          canOpenExternalLink: app.url.startsWith('http://') || app.url.startsWith('https://')
        }
      }),
      {} as Record<string, AppExtraInfo>
    )
  }, [combinedApps, pinned])

  /** get the current app info with extra info */
  let currentAppInfo: AppInfo | null = null
  if (currentMinappId) {
    const currentApp = combinedApps.find((item) => item.id === currentMinappId) as MinAppType
    currentAppInfo = { ...currentApp, ...appsExtraInfo[currentApp.id] }
  }

  /** will close the popup and delete the webview */
  const handlePopupClose = async (appid: string) => {
    setIsPopupShow(false)
    await delay(0.3)
    webviewLoadedRefs.current.delete(appid)
    closeMinapp(appid)
  }

  /** will hide the popup and remain the webviews */
  const handlePopupMinimize = async () => {
    setIsPopupShow(false)
    await delay(0.3)
    hideMinappPopup()
  }

  /** the callback function to set the webviews ref */
  const handleWebviewSetRef = (appid: string, element: WebviewTag | null) => {
    console.log(`MinappPopupContainer: Setting webview ref for ${appid}:`, element ? 'element exists' : 'null')
    
    webviewRefs.current.set(appid, element)

    if (!webviewRefs.current.has(appid)) {
      console.log(`MinappPopupContainer: Webview ref for ${appid} not found, setting to null`)
      webviewRefs.current.set(appid, null)
      return
    }

    if (element) {
      console.log(`MinappPopupContainer: Stored webview ref for ${appid}`)
      webviewRefs.current.set(appid, element)
    } else {
      console.log(`MinappPopupContainer: Removing webview ref for ${appid}`)
      webviewRefs.current.delete(appid)
    }
  }

  /** the callback function to set the webviews loaded indicator */
  const handleWebviewLoaded = (appid: string) => {
    console.log(`MinappPopupContainer: Webview loaded for ${appid}`)
    webviewLoadedRefs.current.set(appid, true)

    const webviewRef = webviewRefs.current.get(appid)
    if (webviewRef) {
      console.log(`MinappPopupContainer: Setting up external link handling for loaded app ${appid}`)
      // Check if this is a WebContentsView or a regular webview
      if (typeof webviewRef.getWebContentsId === 'function') {
        console.log(`MinappPopupContainer: ${appid} has getWebContentsId function, checking type`)
        const webviewIdResult: unknown = webviewRef.getWebContentsId()

        // Check if getWebContentsId returns a Promise (WebContentsView) or a number (WebviewTag)
        if (webviewIdResult instanceof Promise) {
          console.log(`MinappPopupContainer: ${appid} is using WebContentsView (async)`)
          // For WebContentsView (async)
          webviewIdResult
            .then((webviewId: number | null) => {
              console.log(`MinappPopupContainer: Got WebContentsId for ${appid}: ${webviewId}`)
              if (webviewId !== null) {
                window.api.webview.setOpenLinkExternal(webviewId, minappsOpenLinkExternal)
              }
            })
            .catch((error) => {
              console.error(`MinappPopupContainer: Error getting WebContents ID for ${appid}:`, error)
              // Fallback to using the WebContentsView API
              console.log(`MinappPopupContainer: Falling back to WebContentsView API for ${appid}`)
              window.api.webContentsView.setOpenLinksExternally(appid, minappsOpenLinkExternal)
            })
        } else {
          console.log(`MinappPopupContainer: ${appid} is using regular WebviewTag (sync): ${webviewIdResult}`)
          // For regular WebviewTag (sync)
          if (webviewIdResult !== null && typeof webviewIdResult === 'number') {
            window.api.webview.setOpenLinkExternal(webviewIdResult, minappsOpenLinkExternal)
          }
        }
      } else {
        console.log(`MinappPopupContainer: ${appid} doesn't have getWebContentsId, using WebContentsView API`)
        // For WebContentsView, use the dedicated API
        window.api.webContentsView.setOpenLinksExternally(appid, minappsOpenLinkExternal)
      }
    }

    if (appid == currentMinappId) {
      console.log(`MinappPopupContainer: Current app ${appid} is loaded, setting ready state`)
      setTimeout(() => setIsReady(true), 200)
    }
  }

  /** the callback function to handle the webview navigate to new url */
  const handleWebviewNavigate = (appid: string, url: string) => {
    if (appid === currentMinappId) {
      setCurrentUrl(url)
    }
  }

  /** will open the devtools of the minapp */
  const handleOpenDevTools = (appid: string) => {
    const webview = webviewRefs.current.get(appid)
    if (webview) {
      webview.openDevTools()
    }
  }

  /** only reload the original url */
  const handleReload = (appid: string) => {
    const webview = webviewRefs.current.get(appid)
    if (webview) {
      const url = combinedApps.find((item) => item.id === appid)?.url
      if (url) {
        webview.src = url
      }
    }
  }

  /** open the giving url in browser */
  const handleOpenLink = (url: string) => {
    window.api.openWebsite(url)
  }

  /** toggle the pin status of the minapp */
  const handleTogglePin = (appid: string) => {
    const app = combinedApps.find((item) => item.id === appid)
    if (!app) return

    const newPinned = appsExtraInfo[appid].isPinned ? pinned.filter((item) => item.id !== appid) : [...pinned, app]
    updatePinnedMinapps(newPinned)
  }

  /** set the open external status */
  const handleToggleOpenExternal = () => {
    dispatch(setMinappsOpenLinkExternal(!minappsOpenLinkExternal))
  }

  /** Title bar of the popup */
  const Title = ({ appInfo, url }: { appInfo: AppInfo | null; url: string | null }) => {
    if (!appInfo) return null

    const handleCopyUrl = (event: any, url: string) => {
      //don't show app-wide context menu
      event.preventDefault()
      navigator.clipboard
        .writeText(url)
        .then(() => {
          window.message.success('URL ' + t('message.copy.success'))
        })
        .catch(() => {
          window.message.error('URL ' + t('message.copy.failed'))
        })
    }

    return (
      <TitleContainer style={{ backgroundColor: backgroundColor }}>
        <Tooltip
          title={
            <TitleTextTooltip>
              {url ?? appInfo.url} <br />
              <CopyOutlined className="icon-copy" />
              {t('minapp.popup.rightclick_copyurl')}
            </TitleTextTooltip>
          }
          mouseEnterDelay={0.8}
          placement="rightBottom"
          styles={{
            root: {
              maxWidth: '400px'
            }
          }}>
          <TitleText onContextMenu={(e) => handleCopyUrl(e, url ?? appInfo.url)}>{appInfo.name}</TitleText>
        </Tooltip>
        {appInfo.canOpenExternalLink && (
          <Tooltip title={t('minapp.popup.openExternal')} mouseEnterDelay={0.8} placement="bottom">
            <Button onClick={() => handleOpenLink(url ?? appInfo.url)}>
              <ExportOutlined />
            </Button>
          </Tooltip>
        )}
        <Spacer />
        <ButtonsGroup className={isWindows || isLinux ? 'windows' : ''}>
          <Tooltip title={t('minapp.popup.refresh')} mouseEnterDelay={0.8} placement="bottom">
            <Button onClick={() => handleReload(appInfo.id)}>
              <ReloadOutlined />
            </Button>
          </Tooltip>
          {appInfo.canPinned && (
            <Tooltip
              title={appInfo.isPinned ? t('minapp.sidebar.remove.title') : t('minapp.sidebar.add.title')}
              mouseEnterDelay={0.8}
              placement="bottom">
              <Button onClick={() => handleTogglePin(appInfo.id)} className={appInfo.isPinned ? 'pinned' : ''}>
                <PushpinOutlined style={{ fontSize: 16 }} />
              </Button>
            </Tooltip>
          )}
          <Tooltip
            title={
              minappsOpenLinkExternal
                ? t('minapp.popup.open_link_external_on')
                : t('minapp.popup.open_link_external_off')
            }
            mouseEnterDelay={0.8}
            placement="bottom">
            <Button onClick={handleToggleOpenExternal} className={minappsOpenLinkExternal ? 'open-external' : ''}>
              <LinkOutlined />
            </Button>
          </Tooltip>
          {isInDevelopment && (
            <Tooltip title={t('minapp.popup.devtools')} mouseEnterDelay={0.8} placement="bottom">
              <Button onClick={() => handleOpenDevTools(appInfo.id)}>
                <CodeOutlined />
              </Button>
            </Tooltip>
          )}
          {canMinimize && (
            <Tooltip title={t('minapp.popup.minimize')} mouseEnterDelay={0.8} placement="bottom">
              <Button onClick={() => handlePopupMinimize()}>
                <MinusOutlined />
              </Button>
            </Tooltip>
          )}
          <Tooltip title={t('minapp.popup.close')} mouseEnterDelay={0.8} placement="bottom">
            <Button onClick={() => handlePopupClose(appInfo.id)}>
              <CloseOutlined />
            </Button>
          </Tooltip>
        </ButtonsGroup>
      </TitleContainer>
    )
  }

  /** group the WebContentsView containers with Memo, one of the key to make them keepalive */
  const WebviewContainerGroup = useMemo(() => {
    console.log(`MinappPopupContainer: Creating WebContentsView containers for ${combinedApps.length} apps`)
    
    return (
      <ContentAreaManager>
        {combinedApps.map((app) => {
          console.log(`MinappPopupContainer: Creating WebContentsView for ${app.id} with URL ${app.url}`)
          return (
            <WebContentsViewContainer
              key={app.id}
              appid={app.id}
              url={app.url}
              onSetRefCallback={handleWebviewSetRef}
              onLoadedCallback={handleWebviewLoaded}
              onNavigateCallback={handleWebviewNavigate}
            />
          )
        })}
      </ContentAreaManager>
    )

    // because the combinedApps is enough
    // eslint-disable-next-line react-hooks/exhaustive-deps
  }, [combinedApps])

  return (
    <Drawer
      title={<Title appInfo={currentAppInfo} url={currentUrl} />}
      placement="bottom"
      onClose={handlePopupMinimize}
      open={isPopupShow}
      destroyOnClose={false}
      mask={false}
      rootClassName="minapp-drawer"
      maskClassName="minapp-mask"
      height={'100%'}
      maskClosable={false}
      closeIcon={null}
      data-appid={currentMinappId}
      style={{
        marginLeft: 'var(--sidebar-width)',
        backgroundColor: 'var(--color-background)',
        // Ensure the drawer content area matches the Claude app layout
        display: 'flex',
        flexDirection: 'column'
      }}
      styles={{
        wrapper: {
          height: '100%',
          // Set max width to match Claude app
          maxWidth: '100%', // Allow the container to be full width
          margin: '0 auto',
          width: '100%',
          // Add padding to match Claude app
          padding: '0',
          // Ensure content is centered
          display: 'flex',
          flexDirection: 'column',
          alignItems: 'center'
        }
      }}>
      {!isReady && (
        <EmptyView>
          <Avatar
            src={currentAppInfo?.logo}
            size={80}
            style={{ border: '1px solid var(--color-border)', marginTop: -150 }}
          />
          <BeatLoader color="var(--color-text-2)" size={10} style={{ marginTop: 15 }} />
        </EmptyView>
      )}
      {WebviewContainerGroup}
    </Drawer>
  )
}

const TitleContainer = styled.div`
  display: flex;
  flex-direction: row;
  align-items: center;
  padding-left: ${isMac ? '20px' : '10px'};
  padding-right: 10px;
  position: absolute;
  top: 0;
  left: 0;
  right: 0;
  bottom: 0;
  background-color: transparent;
`

const TitleText = styled.div`
  font-weight: bold;
  font-size: 14px;
  color: var(--color-text-1);
  -webkit-app-region: no-drag;
  margin-right: 5px;
`

const TitleTextTooltip = styled.span`
  font-size: 0.8rem;

  .icon-copy {
    font-size: 0.7rem;
    padding-right: 5px;
  }
`

const ButtonsGroup = styled.div`
  display: flex;
  flex-direction: row;
  align-items: center;
  gap: 5px;
  -webkit-app-region: no-drag;
  &.windows {
    margin-right: ${isWindows ? '130px' : isLinux ? '100px' : 0};
    background-color: var(--color-background-mute);
    border-radius: 50px;
    padding: 0 3px;
    overflow: hidden;
  }
`

const Button = styled.div`
  cursor: pointer;
  width: 30px;
  height: 30px;
  border-radius: 5px;
  display: flex;
  flex-direction: row;
  justify-content: center;
  align-items: center;
  color: var(--color-text-2);
  transition: all 0.2s ease;
  font-size: 14px;
  -webkit-app-region: no-drag;
  &:hover {
    color: var(--color-text-1);
    background-color: var(--color-background-mute);
  }
  &.pinned {
    color: var(--color-primary);
    background-color: var(--color-primary-bg);
  }
  &.open-external {
    color: var(--color-primary);
    background-color: var(--color-primary-bg);
  }
`

const EmptyView = styled.div`
  display: flex;
  flex: 1;
  flex-direction: column;
  justify-content: center;
  align-items: center;
  width: 100%;
  height: 100%;
  background-color: var(--color-background);
  /* Match Claude app styling */
  max-width: var(--content-max-width);
  margin: 0 auto;
  padding: 40px;
  box-sizing: border-box;
`

const Spacer = styled.div`
  flex: 1;
`

export default MinappPopupContainer<|MERGE_RESOLUTION|>--- conflicted
+++ resolved
@@ -27,14 +27,9 @@
 import BeatLoader from 'react-spinners/BeatLoader'
 import styled from 'styled-components'
 
-<<<<<<< HEAD
 import ContentAreaManager from '../ContentAreaManager'
-import SvgSpinners180Ring from '../Icons/SvgSpinners180Ring'
 import WebContentsViewContainer from './WebContentsViewContainer'
 import './MinappPopupContainer.css'
-=======
-import WebviewContainer from './WebviewContainer'
->>>>>>> aaee8aa5
 
 interface AppExtraInfo {
   canPinned: boolean
@@ -82,8 +77,10 @@
 
   /** set the popup display status */
   useEffect(() => {
-    console.log(`MinappPopupContainer: Effect triggered - minappShow: ${minappShow}, currentMinappId: ${currentMinappId}`)
-    
+    console.log(
+      `MinappPopupContainer: Effect triggered - minappShow: ${minappShow}, currentMinappId: ${currentMinappId}`
+    )
+
     if (minappShow) {
       // init the current url
       if (currentMinappId && currentAppInfo) {
@@ -233,7 +230,7 @@
   /** the callback function to set the webviews ref */
   const handleWebviewSetRef = (appid: string, element: WebviewTag | null) => {
     console.log(`MinappPopupContainer: Setting webview ref for ${appid}:`, element ? 'element exists' : 'null')
-    
+
     webviewRefs.current.set(appid, element)
 
     if (!webviewRefs.current.has(appid)) {
@@ -445,7 +442,7 @@
   /** group the WebContentsView containers with Memo, one of the key to make them keepalive */
   const WebviewContainerGroup = useMemo(() => {
     console.log(`MinappPopupContainer: Creating WebContentsView containers for ${combinedApps.length} apps`)
-    
+
     return (
       <ContentAreaManager>
         {combinedApps.map((app) => {
@@ -470,39 +467,53 @@
 
   return (
     <Drawer
-      title={<Title appInfo={currentAppInfo} url={currentUrl} />}
-      placement="bottom"
-      onClose={handlePopupMinimize}
-      open={isPopupShow}
-      destroyOnClose={false}
-      mask={false}
-      rootClassName="minapp-drawer"
-      maskClassName="minapp-mask"
-      height={'100%'}
-      maskClosable={false}
-      closeIcon={null}
-      data-appid={currentMinappId}
-      style={{
-        marginLeft: 'var(--sidebar-width)',
-        backgroundColor: 'var(--color-background)',
-        // Ensure the drawer content area matches the Claude app layout
-        display: 'flex',
-        flexDirection: 'column'
-      }}
-      styles={{
-        wrapper: {
-          height: '100%',
-          // Set max width to match Claude app
-          maxWidth: '100%', // Allow the container to be full width
-          margin: '0 auto',
-          width: '100%',
-          // Add padding to match Claude app
-          padding: '0',
-          // Ensure content is centered
-          display: 'flex',
-          flexDirection: 'column',
-          alignItems: 'center'
-        }
+        title={<Title appInfo={currentAppInfo} url={currentUrl} />}
+        placement="right"
+        onClose={handlePopupMinimize}
+        open={isPopupShow}
+        destroyOnClose={false}
+        mask={true}
+        rootClassName="minapp-drawer"
+        maskClassName="minapp-mask"
+        width="calc(100vw - var(--sidebar-width))"
+        maskClosable={true}
+        closeIcon={null}
+        data-appid={currentMinappId}
+        style={{
+          backgroundColor: 'var(--color-background)'
+        }}
+        styles={{
+          wrapper: {
+            position: 'fixed',
+            top: 'var(--navbar-height)', // Position below the navbar
+            left: 'var(--sidebar-width)', // Position after the sidebar
+            right: 0,
+            bottom: 0,
+            width: 'calc(100vw - var(--sidebar-width))',
+            height: 'calc(100vh - var(--navbar-height))', // Adjust height to account for navbar
+            padding: 0,
+            margin: 0,
+            zIndex: 1000 // Ensure it's above other content
+          },
+          body: {
+            padding: 0,
+            margin: 0,
+            height: 'calc(100% - 56px)', // Subtract header height
+            overflow: 'hidden'
+          },
+          mask: {
+            top: 'var(--navbar-height)',
+            left: 'var(--sidebar-width)',
+            backgroundColor: 'rgba(0, 0, 0, 0.45)'
+          },
+          header: {
+            padding: '8px 16px',
+            height: '56px',
+            borderBottom: '1px solid var(--color-border)'
+          },
+          content: {
+            backgroundColor: 'var(--color-background)'
+          }
       }}>
       {!isReady && (
         <EmptyView>
