--- conflicted
+++ resolved
@@ -1,3 +1,5 @@
+import './MinappPopupContainer.css'
+
 import {
   CloseOutlined,
   CodeOutlined,
@@ -22,14 +24,12 @@
 import { delay } from '@renderer/utils'
 import { Avatar, Drawer, Tooltip } from 'antd'
 import { WebviewTag } from 'electron'
-import { useEffect, useMemo, useRef, useState } from 'react'
+import { useCallback, useEffect, useMemo, useRef, useState } from 'react'
 import { useTranslation } from 'react-i18next'
 import BeatLoader from 'react-spinners/BeatLoader'
 import styled from 'styled-components'
 
-import ContentAreaManager from '../ContentAreaManager'
 import WebviewContainer from './WebviewContainer'
-import './MinappPopupContainer.css'
 
 interface AppExtraInfo {
   canPinned: boolean
@@ -75,24 +75,31 @@
 
   useBridge()
 
+  /** will hide the popup and remain the webviews */
+  const handlePopupMinimize = useCallback(async () => {
+    setIsPopupShow(false)
+    await delay(0.3)
+    hideMinappPopup()
+  }, [hideMinappPopup])
+
   /** Add escape key handler for emergency closing */
   useEffect(() => {
     const handleEscapeKey = (event: KeyboardEvent) => {
       if (event.key === 'Escape' && minappShow) {
-        console.log('EMERGENCY: Escape key pressed, closing min-app');
-        handlePopupMinimize();
+        console.log('EMERGENCY: Escape key pressed, closing min-app')
+        handlePopupMinimize()
         if (currentMinappId) {
-          setTimeout(() => closeMinapp(currentMinappId), 300);
+          setTimeout(() => closeMinapp(currentMinappId), 300)
         }
       }
-    };
-    
-    window.addEventListener('keydown', handleEscapeKey);
-    
+    }
+
+    window.addEventListener('keydown', handleEscapeKey)
+
     return () => {
-      window.removeEventListener('keydown', handleEscapeKey);
-    };
-  }, [minappShow, currentMinappId]);
+      window.removeEventListener('keydown', handleEscapeKey)
+    }
+  }, [minappShow, currentMinappId, closeMinapp, handlePopupMinimize])
 
   /** set the popup display status */
   useEffect(() => {
@@ -213,12 +220,7 @@
     closeMinapp(appid)
   }
 
-  /** will hide the popup and remain the webviews */
-  const handlePopupMinimize = async () => {
-    setIsPopupShow(false)
-    await delay(0.3)
-    hideMinappPopup()
-  }
+  /** Function moved to before the useEffect that references it */
 
   /** the callback function to set the webviews ref */
   const handleWebviewSetRef = (appid: string, element: WebviewTag | null) => {
@@ -434,55 +436,6 @@
 
   return (
     <Drawer
-<<<<<<< HEAD
-        title={<Title appInfo={currentAppInfo} url={currentUrl} />}
-        placement="right"
-        onClose={handlePopupMinimize}
-        open={isPopupShow}
-        destroyOnClose={false}
-        mask={true}
-        rootClassName="minapp-drawer"
-        maskClassName="minapp-mask"
-        width="calc(100vw - var(--sidebar-width))"
-        maskClosable={true}
-        closeIcon={null}
-        data-appid={currentMinappId}
-        style={{
-          backgroundColor: 'var(--color-background)'
-        }}
-        styles={{
-          wrapper: {
-            position: 'absolute', // Use absolute instead of fixed
-            top: 'var(--navbar-height)', // Position exactly below the navbar
-            left: 'var(--sidebar-width)', // Position exactly at the right edge of the sidebar
-            right: '0',
-            bottom: '0',
-            width: 'calc(100vw - var(--sidebar-width))', // Ensure width excludes sidebar
-            height: 'calc(100vh - var(--navbar-height))', // Ensure height excludes navbar
-            padding: 0,
-            margin: 0,
-            zIndex: 800 // Lower z-index to allow dev tools to appear on top
-          },
-          body: {
-            padding: 0,
-            margin: 0,
-            height: 'calc(100% - 56px)', // Subtract header height
-            overflow: 'hidden'
-          },
-          mask: {
-            top: 'var(--navbar-height)',
-            left: 'var(--sidebar-width)',
-            backgroundColor: 'rgba(0, 0, 0, 0.45)'
-          },
-          header: {
-            padding: '8px 16px',
-            height: '56px',
-            borderBottom: '1px solid var(--color-border)'
-          },
-          content: {
-            backgroundColor: 'var(--color-background)'
-          }
-=======
       title={<Title appInfo={currentAppInfo} url={currentUrl} />}
       placement="bottom"
       onClose={handlePopupMinimize}
@@ -497,7 +450,6 @@
       style={{
         marginLeft: 'var(--sidebar-width)',
         backgroundColor: window.root.style.background
->>>>>>> 4b2417ce
       }}>
       {!isReady && (
         <EmptyView>
