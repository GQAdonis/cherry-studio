--- conflicted
+++ resolved
@@ -10,7 +10,6 @@
 @import '../fonts/roboto/roboto.css';
 @import '../fonts/inter/inter.css';
 
-<<<<<<< HEAD
 :root {
   --color-white: #ffffff;
   --color-white-soft: rgba(255, 255, 255, 0.8);
@@ -141,8 +140,6 @@
   --chat-text-user: var(--color-text);
 }
 
-=======
->>>>>>> 0436ea67
 *,
 *::before,
 *::after {
@@ -180,13 +177,9 @@
   font-size: 14px;
   line-height: 1.6;
   overflow: hidden;
-<<<<<<< HEAD
   font-family:
     'Roboto', -apple-system, BlinkMacSystemFont, 'Segoe UI', Oxygen, Ubuntu, Cantarell, 'Open Sans', 'Helvetica Neue',
     sans-serif;
-=======
-  font-family: var(--font-family);
->>>>>>> 0436ea67
   text-rendering: optimizeLegibility;
   transition: background-color 0.3s linear;
 
@@ -312,7 +305,6 @@
   color: var(--color-icon);
 }
 
-<<<<<<< HEAD
 /* Prometheus Flame Gradient Utilities */
 .text-prometheus-gradient {
   background: linear-gradient(to bottom, #ffdd00, #ff5500, #ff4d4d, #0a192d);
@@ -342,12 +334,12 @@
   background: linear-gradient(to bottom, #ffdd00, #ff5500, #ff4d4d, #0a192d);
   border-radius: 50% 50% 35% 35% / 50% 50% 50% 50%;
   opacity: 0.7;
-=======
+}
+
 span.highlight {
   background-color: var(--color-background-highlight);
   color: var(--color-highlight);
 }
 span.highlight.selected {
   background-color: var(--color-background-highlight-accent);
->>>>>>> 0436ea67
 }