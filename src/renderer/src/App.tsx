--- conflicted
+++ resolved
@@ -29,29 +29,6 @@
       <StyleSheetManager>
         <ThemeProvider>
           <AntdProvider>
-<<<<<<< HEAD
-            <SyntaxHighlighterProvider>
-              <PersistGate loading={null} persistor={persistor}>
-                <TopViewContainer>
-                  <HashRouter>
-                    <NavigationHandler />
-                    <Sidebar />
-                    <Routes>
-                      <Route path="/" element={<HomePage />} />
-                      <Route path="/agents" element={<AgentsPage />} />
-                      <Route path="/paintings/*" element={<PaintingsRoutePage />} />
-                      <Route path="/translate" element={<TranslatePage />} />
-                      <Route path="/files" element={<FilesPage />} />
-                      <Route path="/knowledge" element={<KnowledgePage />} />
-                      <Route path="/apps" element={<AppsPage />} />
-                      <Route path="/settings/*" element={<SettingsPage />} />
-                      {/* Test routes removed */}
-                    </Routes>
-                  </HashRouter>
-                </TopViewContainer>
-              </PersistGate>
-            </SyntaxHighlighterProvider>
-=======
             <NotificationProvider>
               <CodeStyleProvider>
                 <PersistGate loading={null} persistor={persistor}>
@@ -74,7 +51,6 @@
                 </PersistGate>
               </CodeStyleProvider>
             </NotificationProvider>
->>>>>>> 0436ea67
           </AntdProvider>
         </ThemeProvider>
       </StyleSheetManager>
