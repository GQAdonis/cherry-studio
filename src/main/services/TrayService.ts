--- conflicted
+++ resolved
@@ -89,29 +89,7 @@
       }
     ].filter(Boolean) as MenuItemConstructorOptions[]
 
-<<<<<<< HEAD
-    const contextMenu = Menu.buildFromTemplate(template)
-
-    if (process.platform === 'linux') {
-      this.tray.setContextMenu(contextMenu)
-    }
-
-    this.tray.setToolTip('Prometheus Studio')
-
-    this.tray.on('right-click', () => {
-      this.tray?.popUpContextMenu(contextMenu)
-    })
-
-    this.tray.on('click', () => {
-      if (enableQuickAssistant && configManager.getClickTrayToShowQuickAssistant()) {
-        windowService.showMiniWindow()
-      } else {
-        windowService.showMainWindow()
-      }
-    })
-=======
     this.contextMenu = Menu.buildFromTemplate(template)
->>>>>>> fc3d5364
   }
 
   private updateTray() {
