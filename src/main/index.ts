import '@main/config'

import { electronApp, optimizer } from '@electron-toolkit/utils'
import { replaceDevtoolsFont } from '@main/utils/windowUtil'
import { app } from 'electron'
import installExtension, { REACT_DEVELOPER_TOOLS, REDUX_DEVTOOLS } from 'electron-devtools-installer'
import Logger from 'electron-log'

<<<<<<< HEAD
import { isDev, isMac, isWin } from './constant'
import { createComponentLogger } from './debug-helpers'
=======
import { isDev } from './constant'
>>>>>>> 0436ea67
import { registerIpc } from './ipc'
import { configManager } from './services/ConfigManager'
import mcpService from './services/MCPService'
import { markPerformance, measurePerformance } from './utils/debugUtils'

// Create a component-specific logger for the main process
const logger = createComponentLogger('MainProcess')
import {
  CHERRY_STUDIO_PROTOCOL,
  handleProtocolUrl,
  registerProtocolClient,
  setupAppImageDeepLink
} from './services/ProtocolClient'
import { registerShortcuts } from './services/ShortcutService'
import { TrayService } from './services/TrayService'
import { windowService } from './services/WindowService'
import { setUserDataDir } from './utils/file'

Logger.initialize()

// in production mode, handle uncaught exception and unhandled rejection globally
if (!isDev) {
  // handle uncaught exception
  process.on('uncaughtException', (error) => {
    Logger.error('Uncaught Exception:', error)
  })

  // handle unhandled rejection
  process.on('unhandledRejection', (reason, promise) => {
    Logger.error('Unhandled Rejection at:', promise, 'reason:', reason)
  })
}

// Check for single instance lock
if (!app.requestSingleInstanceLock()) {
  app.quit()
  process.exit(0)
} else {
  // Portable dir must be setup before app ready
  setUserDataDir()

  // This method will be called when Electron has finished
  // initialization and is ready to create browser windows.
  // Some APIs can only be used after this event occurs.

  app.whenReady().then(async () => {
    // Mark performance for app-ready event
    markPerformance('app-ready')
    logger.info('App ready event triggered')

    // Set app user model id for windows
    electronApp.setAppUserModelId(import.meta.env.VITE_MAIN_BUNDLE_ID || 'ai.prometheusags.PrometheusStudio')

    // Mac: Hide dock icon before window creation when launch to tray is set
    const isLaunchToTray = configManager.getLaunchToTray()
    if (isLaunchToTray) {
      app.dock?.hide()
    }

    const mainWindow = windowService.createMainWindow()
    new TrayService()

    // Measure performance for main window creation
    markPerformance('main-window-created')
    measurePerformance('app-ready', 'main-window-created', 'Main window creation time')
    logger.info('Main window created')

    app.on('activate', function () {
      const mainWindow = windowService.getMainWindow()
      if (!mainWindow || mainWindow.isDestroyed()) {
        windowService.createMainWindow()
      } else {
        windowService.showMainWindow()
      }
    })

    registerShortcuts(mainWindow)

    registerIpc(mainWindow, app)

    replaceDevtoolsFont(mainWindow)

    // Setup deep link for AppImage on Linux
    await setupAppImageDeepLink()

    if (isDev) {
      installExtension([REDUX_DEVTOOLS, REACT_DEVELOPER_TOOLS])
        .then((name) => console.log(`Added Extension:  ${name}`))
        .catch((err) => console.log('An error occurred: ', err))
    }
  })

  registerProtocolClient(app)

  // macOS specific: handle protocol when app is already running
  app.on('open-url', (event, url) => {
    event.preventDefault()
    handleProtocolUrl(url)
  })

  // Listen for second instance
  app.on('second-instance', (_event, argv) => {
    windowService.showMainWindow()

    // Protocol handler for Windows/Linux
    // The commandLine is an array of strings where the last item might be the URL
    const url = argv.find((arg) => arg.startsWith(CHERRY_STUDIO_PROTOCOL + '://'))
    if (url) handleProtocolUrl(url)
  })

  app.on('browser-window-created', (_, window) => {
    optimizer.watchWindowShortcuts(window)
  })

  app.on('before-quit', () => {
    app.isQuitting = true
  })

  app.on('will-quit', async () => {
    // event.preventDefault()
    try {
      await mcpService.cleanup()
    } catch (error) {
      Logger.error('Error cleaning up MCP service:', error)
    }
  })

  // In this file you can include the rest of your app"s specific main process
  // code. You can also put them in separate files and require them here.
}<|MERGE_RESOLUTION|>--- conflicted
+++ resolved
@@ -6,12 +6,7 @@
 import installExtension, { REACT_DEVELOPER_TOOLS, REDUX_DEVTOOLS } from 'electron-devtools-installer'
 import Logger from 'electron-log'
 
-<<<<<<< HEAD
-import { isDev, isMac, isWin } from './constant'
-import { createComponentLogger } from './debug-helpers'
-=======
 import { isDev } from './constant'
->>>>>>> 0436ea67
 import { registerIpc } from './ipc'
 import { configManager } from './services/ConfigManager'
 import mcpService from './services/MCPService'
@@ -29,6 +24,7 @@
 import { TrayService } from './services/TrayService'
 import { windowService } from './services/WindowService'
 import { setUserDataDir } from './utils/file'
+import { createComponentLogger } from '@main/debug-helpers'
 
 Logger.initialize()
 
