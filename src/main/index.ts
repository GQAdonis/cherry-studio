--- conflicted
+++ resolved
@@ -7,17 +7,12 @@
 import installExtension, { REACT_DEVELOPER_TOOLS, REDUX_DEVTOOLS } from 'electron-devtools-installer'
 import Logger from 'electron-log'
 
-<<<<<<< HEAD
-// Import debug helpers
-import { setupDebugOverrides, getDebugConfig, createComponentLogger } from './debug-helpers'
-import { markPerformance, measurePerformance } from './utils/debugUtils'
-
-=======
 import { isDev, isMac, isWin } from './constant'
->>>>>>> 4b2417ce
+import { createComponentLogger } from './debug-helpers'
 import { registerIpc } from './ipc'
 import { configManager } from './services/ConfigManager'
 import mcpService from './services/MCPService'
+import { markPerformance, measurePerformance } from './utils/debugUtils'
 
 // Create a component-specific logger for the main process
 const logger = createComponentLogger('MainProcess')
@@ -34,24 +29,6 @@
 
 Logger.initialize()
 
-<<<<<<< HEAD
-// Setup debug overrides if running in debug mode
-if (
-  process.env.DISABLE_LAUNCH_TO_TRAY === 'true' ||
-  process.env.FORCE_SHOW_WINDOW === 'true' ||
-  process.env.OPEN_DEVTOOLS === 'true' ||
-  process.env.SUPPRESS_SOURCEMAP_ERRORS === 'true' ||
-  process.env.SUPPRESS_SECURITY_WARNINGS === 'true' ||
-  process.env.SUPPRESS_ROUTER_WARNINGS === 'true' ||
-  process.env.VERBOSE_LOGGING === 'true' ||
-  process.env.LOG_WEBCONTENTSVIEW_EVENTS === 'true' ||
-  process.env.LOG_IPC_EVENTS === 'true' ||
-  process.env.LOG_PERFORMANCE === 'true' ||
-  process.env.LOG_MEMORY_USAGE === 'true'
-) {
-  setupDebugOverrides()
-  logger.info('Debug mode enabled with enhanced debugging capabilities')
-=======
 // in production mode, handle uncaught exception and unhandled rejection globally
 if (!isDev) {
   // handle uncaught exception
@@ -63,7 +40,6 @@
   process.on('unhandledRejection', (reason, promise) => {
     Logger.error('Unhandled Rejection at:', promise, 'reason:', reason)
   })
->>>>>>> 4b2417ce
 }
 
 // Check for single instance lock
@@ -71,24 +47,8 @@
   app.quit()
   process.exit(0)
 } else {
-<<<<<<< HEAD
-  // Set the application name to "Prometheus Studio" instead of "prometheus-studio"
-  app.name = 'Prometheus Studio'
-
-  // Log application startup information
-  logger.info('Application startup', {
-    name: app.name,
-    version: app.getVersion(),
-    platform: process.platform,
-    arch: process.arch,
-    nodeVersion: process.versions.node,
-    electronVersion: process.versions.electron,
-    debugConfig: getDebugConfig()
-  })
-=======
   // Portable dir must be setup before app ready
   setUserDataDir()
->>>>>>> 4b2417ce
 
   // This method will be called when Electron has finished
   // initialization and is ready to create browser windows.
