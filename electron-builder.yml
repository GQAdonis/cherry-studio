appId: ai.prometheusags.PrometheusStudio
productName: Prometheus Studio
electronLanguages:
  - zh-CN
  - zh-TW
  - en-US
  - ja # macOS/linux/win
  - ru # macOS/linux/win
  - zh_CN # for macOS
  - zh_TW # for macOS
  - en # for macOS
directories:
  buildResources: build
files:
  - '**/*'
  - '!{.vscode,.yarn,.yarn-lock,.github,.cursorrules,.prettierrc}'
  - '!electron.vite.config.{js,ts,mjs,cjs}'
  - '!{.eslintignore,.eslintrc.cjs,.prettierignore,.prettierrc.yaml,eslint.config.mjs,dev-app-update.yml,CHANGELOG.md,README.md}'
  - '!{.env,.env.*,.npmrc,pnpm-lock.yaml}'
  - '!{tsconfig.json,tsconfig.node.json,tsconfig.web.json}'
  - '!src'
  - '!scripts'
  - '!local'
  - '!docs'
  - '!packages'
  - '!.swc'
  - '!.bin'
  - '!._*'
  - '!*.log'
  - '!stats.html'
  - '!*.md'
  - '!**/*.{iml,o,hprof,orig,pyc,pyo,rbc,swp,csproj,sln,xproj}'
  - '!**/*.{map,ts,tsx,jsx,less,scss,sass,css.d.ts,d.cts,d.mts,md,markdown,yaml,yml}'
  - '!**/{test,tests,__tests__,powered-test,coverage}/**'
  - '!**/{example,examples}/**'
  - '!**/*.{spec,test}.{js,jsx,ts,tsx}'
  - '!**/*.min.*.map'
  - '!**/*.d.ts'
  - '!**/dist/es6/**'
  - '!**/dist/demo/**'
  - '!**/amd/**'
  - '!**/{.DS_Store,Thumbs.db,thumbs.db,__pycache__}'
  - '!**/{LICENSE,license,LICENSE.*,*.LICENSE.txt,NOTICE.txt,README.md,readme.md,CHANGELOG.md}'
  - '!node_modules/rollup-plugin-visualizer'
  - '!node_modules/js-tiktoken'
  - '!node_modules/@tavily/core/node_modules/js-tiktoken'
  - '!node_modules/pdf-parse/lib/pdf.js/{v1.9.426,v1.10.88,v2.0.550}'
  - '!node_modules/mammoth/{mammoth.browser.js,mammoth.browser.min.js}'
  - '!node_modules/selection-hook/prebuilds/**/*' # we rebuild .node, don't use prebuilds
  - '!**/*.{h,iobj,ipdb,tlog,recipe,vcxproj,vcxproj.filters}' # filter .node build files
asarUnpack:
  - resources/**
  - '**/*.{metal,exp,lib}'
win:
  executableName: Prometheus Studio
  artifactName: ${productName}-${version}-${arch}-setup.${ext}
  target:
    - target: nsis
    - target: portable
  signtoolOptions:
    sign: scripts/win-sign.js
  verifyUpdateCodeSignature: false
nsis:
  artifactName: ${productName}-${version}-${arch}-setup.${ext}
  shortcutName: ${productName}
  uninstallDisplayName: ${productName}
  createDesktopShortcut: always
  allowToChangeInstallationDirectory: true
  oneClick: false
  include: build/nsis-installer.nsh
  buildUniversalInstaller: false
portable:
  artifactName: ${productName}-${version}-${arch}-portable.${ext}
  buildUniversalInstaller: false
mac:
  entitlementsInherit: build/entitlements.mac.plist
  notarize: false
  artifactName: ${productName}-${version}-${arch}.${ext}
  minimumSystemVersion: '20.1.0' # 最低支持 macOS 11.0
  extendInfo:
    - NSCameraUsageDescription: Application requests access to the device's camera.
    - NSMicrophoneUsageDescription: Application requests access to the device's microphone.
    - NSDocumentsFolderUsageDescription: Application requests access to the user's Documents folder.
    - NSDownloadsFolderUsageDescription: Application requests access to the user's Downloads folder.
  target:
    - target: dmg
    - target: zip
linux:
  artifactName: ${productName}-${version}-${arch}.${ext}
  target:
    - target: AppImage
  maintainer: electronjs.org
  category: Utility
  desktop:
    entry:
      StartupWMClass: PrometheusStudio
  mimeTypes:
    - x-scheme-handler/prometheusstudio
publish:
  provider: generic
  url: https://releases.prometheus-ags.com
electronDownload:
  mirror: https://npmmirror.com/mirrors/electron/
afterPack: scripts/after-pack.js
afterSign: scripts/notarize.js
artifactBuildCompleted: scripts/artifact-build-completed.js
releaseInfo:
  releaseNotes: |
<<<<<<< HEAD
    Added support for grok-2-image and gpt-4o-image
    Windows portable version now supports using data directory for storage
    Redesigned MCP interface with added description display
    Optimized Mermaid rendering logic
    Added option to disable announcement rendering
    Fixed OpenAI type rendering errors
=======
    ⚠️ 注意：升级前请备份数据，否则将无法降级
    文生图新增服务商 DMXAPI（限时免费）
    输入框按钮支持拖拽排序
    修复知识库搜索结果 100% 问题
    修复拖拽多选消息相关问题
    修复翻译回复内容导致内存异常问题
    常规错误修复和优化
>>>>>>> 42bda593
<|MERGE_RESOLUTION|>--- conflicted
+++ resolved
@@ -106,19 +106,10 @@
 artifactBuildCompleted: scripts/artifact-build-completed.js
 releaseInfo:
   releaseNotes: |
-<<<<<<< HEAD
-    Added support for grok-2-image and gpt-4o-image
-    Windows portable version now supports using data directory for storage
-    Redesigned MCP interface with added description display
-    Optimized Mermaid rendering logic
-    Added option to disable announcement rendering
-    Fixed OpenAI type rendering errors
-=======
     ⚠️ 注意：升级前请备份数据，否则将无法降级
     文生图新增服务商 DMXAPI（限时免费）
     输入框按钮支持拖拽排序
     修复知识库搜索结果 100% 问题
     修复拖拽多选消息相关问题
     修复翻译回复内容导致内存异常问题
-    常规错误修复和优化
->>>>>>> 42bda593
+    常规错误修复和优化